--- conflicted
+++ resolved
@@ -50,14 +50,11 @@
     <ClCompile Include="Src\Crypto\sha1.cpp">
       <Filter>Crypto</Filter>
     </ClCompile>
-<<<<<<< HEAD
     <ClCompile Include="Src\SettingsHandler.cpp" />
-=======
     <ClCompile Include="Src\x64ABI.cpp" />
     <ClCompile Include="Src\x64CPUDetect.cpp" />
     <ClCompile Include="Src\x64FPURoundMode.cpp" />
     <ClCompile Include="Src\x64Thunk.cpp" />
->>>>>>> 5cea0d9d
   </ItemGroup>
   <ItemGroup>
     <ClInclude Include="Src\Atomic.h" />
@@ -125,11 +122,8 @@
     </ClInclude>
     <ClInclude Include="Src\StdMutex.h" />
     <ClInclude Include="Src\StdConditionVariable.h" />
-<<<<<<< HEAD
     <ClInclude Include="Src\SettingsHandler.h" />
-=======
     <ClInclude Include="Src\x64ABI.h" />
->>>>>>> 5cea0d9d
   </ItemGroup>
   <ItemGroup>
     <None Include="CMakeLists.txt" />
